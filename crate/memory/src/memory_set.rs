//! memory set, area
//! and the inactive page table

use alloc::vec::Vec;
use core::fmt::{Debug, Error, Formatter};
use super::*;
use paging::*;

/// an inactive page table
/// Note: InactivePageTable is not a PageTable
///       but it can be activated and "become" a PageTable
/// Why this trait is in this file?(seems should in paging/mod.rs)
pub trait InactivePageTable {
    /// the active version of page table
    type Active: PageTable;

    /*
    **  @brief  create a inactive page table with kernel memory mapped
    **  @retval InactivePageTable    the created inactive page table
    */
    fn new() -> Self;
    /*
    **  @brief  create an inactive page table without kernel memory mapped
    **  @retval InactivePageTable    the created inactive page table
    */
    fn new_bare() -> Self;
    /*
    **  @brief  temporarily active the page table and edit it
    **  @retval impl FnOnce(&mut Self::Active)
    **                               the function of the editing action,
    **                               which takes a temporarily activated page table as param
    **  @retval none
    */
    fn edit(&mut self, f: impl FnOnce(&mut Self::Active));
    /*
    **  @brief  activate the inactive page table
    **  @retval none
    */
    unsafe fn activate(&self);
    /*
    **  @brief  execute function with this inactive page table
    **  @param  f: impl FnOnce()     the function to be executed
    **  @retval none
    */
    unsafe fn with(&self, f: impl FnOnce());
    /*
    **  @brief  get the token of the inactive page table
    **  @retval usize                the token of the inactive page table
    */
    fn token(&self) -> usize;

    /// Why the methods below are in this trait?
    /*
    **  @brief  allocate a frame for use
    **  @retval Option<PhysAddr>     the physics address of the beginning of allocated frame, if present
    */
    fn alloc_frame() -> Option<PhysAddr>;
    /*
    **  @brief  deallocate a frame for use
    **  @param  PhysAddr             the physics address of the beginning of frame to be deallocated
    **  @retval none
    */
    fn dealloc_frame(target: PhysAddr);
<<<<<<< HEAD
    /*
    **  @brief  allocate a stack space
    **  @retval Stack                the stack allocated
    */
    fn alloc_stack() -> Stack;

    unsafe fn with_retval<T>(&self, f: impl FnOnce() -> T) -> T;
=======
>>>>>>> e06f6b8b
}

/// a continuous memory space when the same attribute
/// like `vma_struct` in ucore
#[derive(Debug, Eq, PartialEq, Copy, Clone)]
pub struct MemoryArea {
    start_addr: VirtAddr,
    end_addr: VirtAddr,
    phys_start_addr: Option<PhysAddr>,
    flags: MemoryAttr,
    name: &'static str,
}

impl MemoryArea {
    /*
    **  @brief  create a memory area from virtual address
    **  @param  start_addr: VirtAddr the virtual address of beginning of the area
    **  @param  end_addr: VirtAddr   the virtual address of end of the area
    **  @param  flags: MemoryAttr    the common memory attribute of the memory area
    **  @param  name: &'static str   the name of the memory area
    **  @retval MemoryArea           the memory area created
    */
    pub fn new(start_addr: VirtAddr, end_addr: VirtAddr, flags: MemoryAttr, name: &'static str) -> Self {
        assert!(start_addr <= end_addr, "invalid memory area");
        MemoryArea { start_addr, end_addr, phys_start_addr: None, flags, name }
    }
    /*
    **  @brief  create a memory area from virtual address which is identically mapped
    **  @param  start_addr: VirtAddr the virtual address of beginning of the area
    **  @param  end_addr: VirtAddr   the virtual address of end of the area
    **  @param  flags: MemoryAttr    the common memory attribute of the memory area
    **  @param  name: &'static str   the name of the memory area
    **  @retval MemoryArea           the memory area created
    */
    pub fn new_identity(start_addr: VirtAddr, end_addr: VirtAddr, flags: MemoryAttr, name: &'static str) -> Self {
        assert!(start_addr <= end_addr, "invalid memory area");
        MemoryArea { start_addr, end_addr, phys_start_addr: Some(start_addr), flags, name }
    }
    /*
    **  @brief  create a memory area from physics address
    **  @param  start_addr: PhysAddr the physics address of beginning of the area
    **  @param  end_addr: PhysAddr   the physics address of end of the area
    **  @param  offset: usiz         the offset between physics address and virtual address
    **  @param  flags: MemoryAttr    the common memory attribute of the memory area
    **  @param  name: &'static str   the name of the memory area
    **  @retval MemoryArea           the memory area created
    */
    pub fn new_physical(phys_start_addr: PhysAddr, phys_end_addr: PhysAddr, offset: usize, flags: MemoryAttr, name: &'static str) -> Self {
        let start_addr = phys_start_addr + offset;
        let end_addr = phys_end_addr + offset;
        assert!(start_addr <= end_addr, "invalid memory area");
        let phys_start_addr = Some(phys_start_addr);
        MemoryArea { start_addr, end_addr, phys_start_addr, flags, name }
    }
    /*
    **  @brief  get slice of the content in the memory area
    **  @retval &[u8]                the slice of the content in the memory area
    */
    pub unsafe fn as_slice(&self) -> &[u8] {
        use core::slice;
        slice::from_raw_parts(self.start_addr as *const u8, self.end_addr - self.start_addr)
    }
    /*
    **  @brief  get mutable slice of the content in the memory area
    **  @retval &mut[u8]             the mutable slice of the content in the memory area
    */
    pub unsafe fn as_slice_mut(&self) -> &mut [u8] {
        use core::slice;
        slice::from_raw_parts_mut(self.start_addr as *mut u8, self.end_addr - self.start_addr)
    }
    /*
    **  @brief  test whether a virtual address is in the memory area
    **  @param  addr: VirtAddr       the virtual address to test
    **  @retval bool                 whether the virtual address is in the memory area
    */
    pub fn contains(&self, addr: VirtAddr) -> bool {
        addr >= self.start_addr && addr < self.end_addr
    }
    /*
    **  @brief  test whether the memory area is overlap with another memory area
    **  @param  other: &MemoryArea   another memory area to test
    **  @retval bool                 whether the memory area is overlap with another memory area
    */
    fn is_overlap_with(&self, other: &MemoryArea) -> bool {
        let p0 = Page::of_addr(self.start_addr);
        let p1 = Page::of_addr(self.end_addr - 1) + 1;
        let p2 = Page::of_addr(other.start_addr);
        let p3 = Page::of_addr(other.end_addr - 1) + 1;
        !(p1 <= p2 || p0 >= p3)
    }
    /*
    **  @brief  map the memory area to the physice address in a page table
    **  @param  pt: &mut T::Active   the page table to use
    **  @retval none
    */
    fn map<T: InactivePageTable>(&self, pt: &mut T::Active) {
        match self.phys_start_addr {
            Some(phys_start) => {
                for page in Page::range_of(self.start_addr, self.end_addr) {
                    let addr = page.start_address();
                    let target = page.start_address() - self.start_addr + phys_start;
                    self.flags.apply(pt.map(addr, target));
                }
            }
            None => {
                info!("map delayed!");
                for page in Page::range_of(self.start_addr, self.end_addr) {
                    let addr = page.start_address();
                    //let target = T::alloc_frame().expect("failed to allocate frame");
                    //self.flags.apply(pt.map(addr, target));
                    // for frame delayed allocation
                    {
                        let entry = pt.map(addr,0);
                        self.flags.apply(entry);
                    }
                    let entry = pt.get_entry(addr);
                    entry.set_present(false);
                    entry.update();

                }
                info!("finish map delayed!");
            }
        };
    }
    /*
    **  @brief  unmap the memory area from the physice address in a page table
    **  @param  pt: &mut T::Active   the page table to use
    **  @retval none
    */
    fn unmap<T: InactivePageTable>(&self, pt: &mut T::Active) {
        for page in Page::range_of(self.start_addr, self.end_addr) {
            let addr = page.start_address();
            if self.phys_start_addr.is_none() {
<<<<<<< HEAD
                if pt.get_entry(addr).present(){
                    let target = pt.get_entry(addr).target();
                    T::dealloc_frame(target);
                }
                else{
                    // set valid for pt.unmap function
                    pt.get_entry(addr).set_present(true);
                }
=======
                let target = pt.get_entry(addr).unwrap().target();
                T::dealloc_frame(target);
>>>>>>> e06f6b8b
            }
            pt.unmap(addr);
        }
    }

    pub fn get_start_addr(&self) -> VirtAddr {
        self.start_addr
    }

    pub fn get_end_addr(&self) -> VirtAddr{
        self.end_addr
    }

    pub fn get_flags(&self) -> &MemoryAttr{
        &self.flags
    }

}

/// The attributes of the memory
#[derive(Debug, Copy, Clone, Eq, PartialEq, Default)]
pub struct MemoryAttr {
    user: bool,
    readonly: bool,
    execute: bool,
    hide: bool,
}

impl MemoryAttr {
    /*
    **  @brief  set the memory attribute's user bit
    **  @retval MemoryAttr           the memory attribute itself
    */
    pub fn user(mut self) -> Self {
        self.user = true;
        self
    }
    /*
    **  @brief  set the memory attribute's readonly bit
    **  @retval MemoryAttr           the memory attribute itself
    */
    pub fn readonly(mut self) -> Self {
        self.readonly = true;
        self
    }
    /*
    **  @brief  set the memory attribute's execute bit
    **  @retval MemoryAttr           the memory attribute itself
    */
    pub fn execute(mut self) -> Self {
        self.execute = true;
        self
    }
    /*
    **  @brief  set the memory attribute's hide bit
    **  @retval MemoryAttr           the memory attribute itself
    */
    pub fn hide(mut self) -> Self {
        self.hide = true;
        self
    }
    /*
    **  @brief  apply the memory attribute to a page table entry
    **  @param  entry: &mut impl Entry
    **                               the page table entry to apply the attribute
    **  @retval none
    */
    fn apply(&self, entry: &mut impl Entry) {
        if self.user { entry.set_user(true); }
        if self.readonly { entry.set_writable(false); }
        if self.execute { entry.set_execute(true); }
        if self.hide { entry.set_present(false); }
        if self.user || self.readonly || self.execute || self.hide { entry.update(); }
    }
}

/// set of memory space with multiple memory area with associated page table and stack space
/// like `mm_struct` in ucore
pub struct MemorySet<T: InactivePageTable> {
    areas: Vec<MemoryArea>,
    page_table: T,
}

impl<T: InactivePageTable> MemorySet<T> {
    /*
    **  @brief  create a memory set
    **  @retval MemorySet<T>         the memory set created
    */
    pub fn new() -> Self {
        MemorySet {
            areas: Vec::<MemoryArea>::new(),
            page_table: T::new(),
        }
    }
<<<<<<< HEAD
    /*
    **  @brief  create a memory set from raw space
    **          Used for remap_kernel() where heap alloc is unavailable
    **  @param  slice: &mut [u8]     the initial memory for the Vec in the struct
    **  @param  kstack: Stack        kernel stack space
    **  @retval MemorySet<T>         the memory set created
    */
    pub unsafe fn new_from_raw_space(slice: &mut [u8], kstack: Stack) -> Self {
        use core::mem::size_of;
        let cap = slice.len() / size_of::<MemoryArea>();
=======
    pub fn new_bare() -> Self {
>>>>>>> e06f6b8b
        MemorySet {
            areas: Vec::<MemoryArea>::new(),
            page_table: T::new_bare(),
        }
    }
    /*
    **  @brief  find the memory area from virtual address
    **  @param  addr: VirtAddr       the virtual address to find
    **  @retval Option<&MemoryArea>  the memory area with the virtual address, if presented
    */
    pub fn find_area(&self, addr: VirtAddr) -> Option<&MemoryArea> {
        self.areas.iter().find(|area| area.contains(addr))
    }
    /*
    **  @brief  add the memory area to the memory set
    **  @param  area: MemoryArea     the memory area to add
    **  @retval none
    */
    pub fn push(&mut self, area: MemoryArea) {
        assert!(self.areas.iter()
                    .find(|other| area.is_overlap_with(other))
                    .is_none(), "memory area overlap");
        self.page_table.edit(|pt| area.map::<T>(pt));
        self.areas.push(area);
    }
    /*
    **  @brief  get iterator of the memory area
    **  @retval impl Iterator<Item=&MemoryArea>
    **                               the memory area iterator
    */
    pub fn iter(&self) -> impl Iterator<Item=&MemoryArea> {
        self.areas.iter()
    }
    /*
    **  @brief  execute function with the associated page table
    **  @param  f: impl FnOnce()     the function to be executed
    **  @retval none
    */
    pub unsafe fn with(&self, f: impl FnOnce()) {
        self.page_table.with(f);
    }
    /*
    **  @brief  activate the associated page table
    **  @retval none
    */
    pub unsafe fn activate(&self) {
        self.page_table.activate();
    }
    /*
    **  @brief  get the token of the associated page table
    **  @retval usize                the token of the inactive page table
    */
    pub fn token(&self) -> usize {
        self.page_table.token()
    }
<<<<<<< HEAD
    /*
    **  @brief  get the top of the associated kernel stack
    **  @retval usize                the top of the associated kernel stack
    */
    pub fn kstack_top(&self) -> usize {
        self.kstack.top
    }
    /*
    **  @brief  clear the memory set
    **  @retval none
    */
=======
>>>>>>> e06f6b8b
    pub fn clear(&mut self) {
        let Self { ref mut page_table, ref mut areas, .. } = self;
        page_table.edit(|pt| {
            for area in areas.iter() {
                area.unmap::<T>(pt);
            }
        });
        areas.clear();
    }

    /*
    **  @brief  get the mutable reference for the inactive page table
    **  @retval: &mut T                 the mutable reference of the inactive page table 
    */
    pub fn get_page_table_mut(&mut self) -> &mut T{
        &mut self.page_table
    }

}

impl<T: InactivePageTable> Clone for MemorySet<T> {
    fn clone(&self) -> Self {
        let mut page_table = T::new();
        page_table.edit(|pt| {
            for area in self.areas.iter() {
                area.map::<T>(pt);
            }
        });
        info!("finish map in clone!");
        MemorySet {
            areas: self.areas.clone(),
            page_table,
        }
    }
}

impl<T: InactivePageTable> Drop for MemorySet<T> {
    fn drop(&mut self) {
        info!("come into drop func for memoryset");
        self.clear();
    }
}

impl<T: InactivePageTable> Debug for MemorySet<T> {
    fn fmt(&self, f: &mut Formatter) -> Result<(), Error> {
        f.debug_list()
            .entries(self.areas.iter())
            .finish()
    }
<<<<<<< HEAD
}

/// the stack structure
#[derive(Debug)]
pub struct Stack {
    pub top: usize,
    pub bottom: usize,
=======
>>>>>>> e06f6b8b
}<|MERGE_RESOLUTION|>--- conflicted
+++ resolved
@@ -42,7 +42,7 @@
     **  @param  f: impl FnOnce()     the function to be executed
     **  @retval none
     */
-    unsafe fn with(&self, f: impl FnOnce());
+    unsafe fn with<T>(&self, f: impl FnOnce() -> T) -> T;
     /*
     **  @brief  get the token of the inactive page table
     **  @retval usize                the token of the inactive page table
@@ -61,16 +61,6 @@
     **  @retval none
     */
     fn dealloc_frame(target: PhysAddr);
-<<<<<<< HEAD
-    /*
-    **  @brief  allocate a stack space
-    **  @retval Stack                the stack allocated
-    */
-    fn alloc_stack() -> Stack;
-
-    unsafe fn with_retval<T>(&self, f: impl FnOnce() -> T) -> T;
-=======
->>>>>>> e06f6b8b
 }
 
 /// a continuous memory space when the same attribute
@@ -186,7 +176,7 @@
                         let entry = pt.map(addr,0);
                         self.flags.apply(entry);
                     }
-                    let entry = pt.get_entry(addr);
+                    let entry = pt.get_entry(addr).unwrap();
                     entry.set_present(false);
                     entry.update();
 
@@ -204,19 +194,14 @@
         for page in Page::range_of(self.start_addr, self.end_addr) {
             let addr = page.start_address();
             if self.phys_start_addr.is_none() {
-<<<<<<< HEAD
-                if pt.get_entry(addr).present(){
-                    let target = pt.get_entry(addr).target();
+                if pt.get_entry(addr).unwrap().present(){
+                    let target = pt.get_entry(addr).unwrap().target();
                     T::dealloc_frame(target);
                 }
                 else{
                     // set valid for pt.unmap function
-                    pt.get_entry(addr).set_present(true);
+                    pt.get_entry(addr).unwrap().set_present(true);
                 }
-=======
-                let target = pt.get_entry(addr).unwrap().target();
-                T::dealloc_frame(target);
->>>>>>> e06f6b8b
             }
             pt.unmap(addr);
         }
@@ -311,20 +296,7 @@
             page_table: T::new(),
         }
     }
-<<<<<<< HEAD
-    /*
-    **  @brief  create a memory set from raw space
-    **          Used for remap_kernel() where heap alloc is unavailable
-    **  @param  slice: &mut [u8]     the initial memory for the Vec in the struct
-    **  @param  kstack: Stack        kernel stack space
-    **  @retval MemorySet<T>         the memory set created
-    */
-    pub unsafe fn new_from_raw_space(slice: &mut [u8], kstack: Stack) -> Self {
-        use core::mem::size_of;
-        let cap = slice.len() / size_of::<MemoryArea>();
-=======
     pub fn new_bare() -> Self {
->>>>>>> e06f6b8b
         MemorySet {
             areas: Vec::<MemoryArea>::new(),
             page_table: T::new_bare(),
@@ -380,20 +352,10 @@
     pub fn token(&self) -> usize {
         self.page_table.token()
     }
-<<<<<<< HEAD
-    /*
-    **  @brief  get the top of the associated kernel stack
-    **  @retval usize                the top of the associated kernel stack
-    */
-    pub fn kstack_top(&self) -> usize {
-        self.kstack.top
-    }
     /*
     **  @brief  clear the memory set
     **  @retval none
     */
-=======
->>>>>>> e06f6b8b
     pub fn clear(&mut self) {
         let Self { ref mut page_table, ref mut areas, .. } = self;
         page_table.edit(|pt| {
@@ -406,7 +368,7 @@
 
     /*
     **  @brief  get the mutable reference for the inactive page table
-    **  @retval: &mut T                 the mutable reference of the inactive page table 
+    **  @retval: &mut T                 the mutable reference of the inactive page table
     */
     pub fn get_page_table_mut(&mut self) -> &mut T{
         &mut self.page_table
@@ -443,14 +405,4 @@
             .entries(self.areas.iter())
             .finish()
     }
-<<<<<<< HEAD
-}
-
-/// the stack structure
-#[derive(Debug)]
-pub struct Stack {
-    pub top: usize,
-    pub bottom: usize,
-=======
->>>>>>> e06f6b8b
 }