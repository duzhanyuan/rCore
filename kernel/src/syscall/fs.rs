//! Syscalls for file system

use core::cell::UnsafeCell;
use core::cmp::min;
use core::mem::size_of;
#[cfg(not(target_arch = "mips"))]
use rcore_fs::vfs::Timespec;

use crate::drivers::SOCKET_ACTIVITY;
use crate::fs::*;
use crate::memory::MemorySet;
use crate::sync::Condvar;

use bitvec::prelude::{BitSlice, BitVec, LittleEndian};

use super::*;

pub fn sys_read(fd: usize, base: *mut u8, len: usize) -> SysResult {
    let mut proc = process();
    if !proc.pid.is_init() {
        // we trust pid 0 process
        info!("read: fd: {}, base: {:?}, len: {:#x}", fd, base, len);
    }
    proc.vm.check_write_array(base, len)?;
    let slice = unsafe { slice::from_raw_parts_mut(base, len) };
    let file_like = proc.get_file_like(fd)?;
    let len = file_like.read(slice)?;
    Ok(len)
}

pub fn sys_write(fd: usize, base: *const u8, len: usize) -> SysResult {
    let mut proc = process();
    if !proc.pid.is_init() {
        // we trust pid 0 process
        info!("write: fd: {}, base: {:?}, len: {:#x}", fd, base, len);
    }
    proc.vm.check_read_array(base, len)?;
    let slice = unsafe { slice::from_raw_parts(base, len) };
    let file_like = proc.get_file_like(fd)?;
    let len = file_like.write(slice)?;
    Ok(len)
}

pub fn sys_pread(fd: usize, base: *mut u8, len: usize, offset: usize) -> SysResult {
    info!(
        "pread: fd: {}, base: {:?}, len: {}, offset: {}",
        fd, base, len, offset
    );
    let mut proc = process();
    proc.vm.check_write_array(base, len)?;

    let slice = unsafe { slice::from_raw_parts_mut(base, len) };
    let len = proc.get_file(fd)?.read_at(offset, slice)?;
    Ok(len)
}

pub fn sys_pwrite(fd: usize, base: *const u8, len: usize, offset: usize) -> SysResult {
    info!(
        "pwrite: fd: {}, base: {:?}, len: {}, offset: {}",
        fd, base, len, offset
    );
    let mut proc = process();
    proc.vm.check_read_array(base, len)?;

    let slice = unsafe { slice::from_raw_parts(base, len) };
    let len = proc.get_file(fd)?.write_at(offset, slice)?;
    Ok(len)
}

pub fn sys_ppoll(ufds: *mut PollFd, nfds: usize, timeout: *const TimeSpec) -> SysResult {
    let proc = process();
    let timeout_msecs = if timeout.is_null() {
        1 << 31 // infinity
    } else {
        proc.vm.check_read_ptr(timeout)?;
        unsafe { (*timeout).to_msec() }
    };
    drop(proc);

    sys_poll(ufds, nfds, timeout_msecs as usize)
}

pub fn sys_poll(ufds: *mut PollFd, nfds: usize, timeout_msecs: usize) -> SysResult {
    let proc = process();
    if !proc.pid.is_init() {
        // we trust pid 0 process
        info!(
            "poll: ufds: {:?}, nfds: {}, timeout_msecs: {:#x}",
            ufds, nfds, timeout_msecs
        );
    }
    proc.vm.check_write_array(ufds, nfds)?;

    let polls = unsafe { slice::from_raw_parts_mut(ufds, nfds) };
    for poll in polls.iter() {
        if proc.files.get(&(poll.fd as usize)).is_none() {
            return Err(SysError::EINVAL);
        }
    }
    drop(proc);

    let begin_time_ms = crate::trap::uptime_msec();
    loop {
        use PollEvents as PE;
        let proc = process();
        let mut events = 0;
        for poll in polls.iter_mut() {
            poll.revents = PE::empty();
            if let Some(file_like) = proc.files.get(&(poll.fd as usize)) {
                let status = file_like.poll()?;
                if status.error {
                    poll.revents |= PE::HUP;
                    events += 1;
                }
                if status.read && poll.events.contains(PE::IN) {
                    poll.revents |= PE::IN;
                    events += 1;
                }
                if status.write && poll.events.contains(PE::OUT) {
                    poll.revents |= PE::OUT;
                    events += 1;
                }
            } else {
                poll.revents |= PE::ERR;
                events += 1;
            }
        }
        drop(proc);

        if events > 0 {
            return Ok(events);
        }

        let current_time_ms = crate::trap::uptime_msec();
        if timeout_msecs < (1 << 31) && current_time_ms - begin_time_ms > timeout_msecs {
            return Ok(0);
        }

        Condvar::wait_any(&[&STDIN.pushed, &(*SOCKET_ACTIVITY)]);
    }
}

pub fn sys_select(
    nfds: usize,
    read: *mut u32,
    write: *mut u32,
    err: *mut u32,
    timeout: *const TimeVal,
) -> SysResult {
    info!(
        "select: nfds: {}, read: {:?}, write: {:?}, err: {:?}, timeout: {:?}",
        nfds, read, write, err, timeout
    );

    let proc = process();
    let mut read_fds = FdSet::new(&proc.vm, read, nfds)?;
    let mut write_fds = FdSet::new(&proc.vm, write, nfds)?;
    let mut err_fds = FdSet::new(&proc.vm, err, nfds)?;
    let timeout_msecs = if timeout as usize != 0 {
        proc.vm.check_read_ptr(timeout)?;
        unsafe { *timeout }.to_msec()
    } else {
        // infinity
        1 << 31
    };
    drop(proc);

    let begin_time_ms = crate::trap::uptime_msec();
    loop {
        let proc = process();
        let mut events = 0;
        for (&fd, file_like) in proc.files.iter() {
            if fd >= nfds {
                continue;
            }
            let status = file_like.poll()?;
            if status.error && err_fds.contains(fd) {
                err_fds.set(fd);
                events += 1;
            }
            if status.read && read_fds.contains(fd) {
                read_fds.set(fd);
                events += 1;
            }
            if status.write && write_fds.contains(fd) {
                write_fds.set(fd);
                events += 1;
            }
        }
        drop(proc);

        if events > 0 {
            return Ok(events);
        }

        if timeout_msecs == 0 {
            // no timeout, return now;
            return Ok(0);
        }

        let current_time_ms = crate::trap::uptime_msec();
        // infinity check
        if timeout_msecs < (1 << 31) && current_time_ms - begin_time_ms > timeout_msecs as usize {
            return Ok(0);
        }

        Condvar::wait_any(&[&STDIN.pushed, &(*SOCKET_ACTIVITY)]);
    }
}

pub fn sys_readv(fd: usize, iov_ptr: *const IoVec, iov_count: usize) -> SysResult {
    info!(
        "readv: fd: {}, iov: {:?}, count: {}",
        fd, iov_ptr, iov_count
    );
    let mut proc = process();
    let mut iovs = IoVecs::check_and_new(iov_ptr, iov_count, &proc.vm, true)?;

    // read all data to a buf
    let file_like = proc.get_file_like(fd)?;
    let mut buf = iovs.new_buf(true);
    let len = file_like.read(buf.as_mut_slice())?;
    // copy data to user
    iovs.write_all_from_slice(&buf[..len]);
    Ok(len)
}

pub fn sys_writev(fd: usize, iov_ptr: *const IoVec, iov_count: usize) -> SysResult {
    let mut proc = process();
    if !proc.pid.is_init() {
        // we trust pid 0 process
        info!(
            "writev: fd: {}, iov: {:?}, count: {}",
            fd, iov_ptr, iov_count
        );
    }
    let iovs = IoVecs::check_and_new(iov_ptr, iov_count, &proc.vm, false)?;

    let buf = iovs.read_all_to_vec();
    let len = buf.len();

    let file_like = proc.get_file_like(fd)?;
    let len = file_like.write(buf.as_slice())?;
    Ok(len)
}

pub fn sys_open(path: *const u8, flags: usize, mode: usize) -> SysResult {
    sys_openat(AT_FDCWD, path, flags, mode)
}

pub fn sys_openat(dir_fd: usize, path: *const u8, flags: usize, mode: usize) -> SysResult {
    let mut proc = process();
    let path = unsafe { proc.vm.check_and_clone_cstr(path)? };
    let flags = OpenFlags::from_bits_truncate(flags);
    info!(
        "openat: dir_fd: {}, path: {:?}, flags: {:?}, mode: {:#o}",
        dir_fd as isize, path, flags, mode
    );

    let inode = if flags.contains(OpenFlags::CREATE) {
        let (dir_path, file_name) = split_path(&path);
        // relative to cwd
        let dir_inode = proc.lookup_inode_at(dir_fd, dir_path, true)?;
        match dir_inode.find(file_name) {
            Ok(file_inode) => {
                if flags.contains(OpenFlags::EXCLUSIVE) {
                    return Err(SysError::EEXIST);
                }
                file_inode
            }
            Err(FsError::EntryNotFound) => {
                dir_inode.create(file_name, FileType::File, mode as u32)?
            }
            Err(e) => return Err(SysError::from(e)),
        }
    } else {
        proc.lookup_inode_at(dir_fd, &path, true)?
    };

    let fd = proc.get_free_fd();

    let file = FileHandle::new(inode, flags.to_options());
    proc.files.insert(fd, FileLike::File(file));
    Ok(fd)
}

pub fn sys_close(fd: usize) -> SysResult {
    info!("close: fd: {:?}", fd);
    let mut proc = process();
    proc.files.remove(&fd).ok_or(SysError::EBADF)?;
    Ok(0)
}

pub fn sys_access(path: *const u8, mode: usize) -> SysResult {
    sys_faccessat(AT_FDCWD, path, mode, 0)
}

pub fn sys_faccessat(dirfd: usize, path: *const u8, mode: usize, flags: usize) -> SysResult {
    // TODO: check permissions based on uid/gid
    let proc = process();
    let path = unsafe { proc.vm.check_and_clone_cstr(path)? };
    let flags = AtFlags::from_bits_truncate(flags);
    if !proc.pid.is_init() {
        // we trust pid 0 process
        info!(
            "faccessat: dirfd: {}, path: {:?}, mode: {:#o}, flags: {:?}",
            dirfd as isize, path, mode, flags
        );
    }
    let inode = proc.lookup_inode_at(dirfd, &path, !flags.contains(AtFlags::SYMLINK_NOFOLLOW))?;
    Ok(0)
}

pub fn sys_getcwd(buf: *mut u8, len: usize) -> SysResult {
    let proc = process();
    if !proc.pid.is_init() {
        // we trust pid 0 process
        info!("getcwd: buf: {:?}, len: {:#x}", buf, len);
    }
    proc.vm.check_write_array(buf, len)?;
    if proc.cwd.len() + 1 > len {
        return Err(SysError::ERANGE);
    }
    unsafe { util::write_cstr(buf, &proc.cwd) }
    Ok(buf as usize)
}

pub fn sys_lstat(path: *const u8, stat_ptr: *mut Stat) -> SysResult {
    sys_fstatat(AT_FDCWD, path, stat_ptr, AtFlags::SYMLINK_NOFOLLOW.bits())
}

pub fn sys_fstat(fd: usize, stat_ptr: *mut Stat) -> SysResult {
    info!("fstat: fd: {}, stat_ptr: {:?}", fd, stat_ptr);
    let mut proc = process();
    proc.vm.check_write_ptr(stat_ptr)?;
    let file = proc.get_file(fd)?;
    let stat = Stat::from(file.metadata()?);
    unsafe {
        stat_ptr.write(stat);
    }
    Ok(0)
}

pub fn sys_fstatat(dirfd: usize, path: *const u8, stat_ptr: *mut Stat, flags: usize) -> SysResult {
    let proc = process();
    let path = unsafe { proc.vm.check_and_clone_cstr(path)? };
    proc.vm.check_write_ptr(stat_ptr)?;
    let flags = AtFlags::from_bits_truncate(flags);
    info!(
        "fstatat: dirfd: {}, path: {:?}, stat_ptr: {:?}, flags: {:?}",
        dirfd as isize, path, stat_ptr, flags
    );

    let inode = proc.lookup_inode_at(dirfd, &path, !flags.contains(AtFlags::SYMLINK_NOFOLLOW))?;
    let stat = Stat::from(inode.metadata()?);
    unsafe {
        stat_ptr.write(stat);
    }
    Ok(0)
}

pub fn sys_stat(path: *const u8, stat_ptr: *mut Stat) -> SysResult {
    sys_fstatat(AT_FDCWD, path, stat_ptr, 0)
}

pub fn sys_readlink(path: *const u8, base: *mut u8, len: usize) -> SysResult {
    sys_readlinkat(AT_FDCWD, path, base, len)
}

pub fn sys_readlinkat(dirfd: usize, path: *const u8, base: *mut u8, len: usize) -> SysResult {
    let proc = process();
    let path = unsafe { proc.vm.check_and_clone_cstr(path)? };
    proc.vm.check_write_array(base, len)?;
    info!("readlink: path: {:?}, base: {:?}, len: {}", path, base, len);

    let inode = proc.lookup_inode_at(dirfd, &path, false)?;
    if inode.metadata()?.type_ == FileType::SymLink {
        // TODO: recursive link resolution and loop detection
        let mut slice = unsafe { slice::from_raw_parts_mut(base, len) };
        let len = inode.read_at(0, &mut slice)?;
        Ok(len)
    } else {
        Err(SysError::EINVAL)
    }
}

pub fn sys_lseek(fd: usize, offset: i64, whence: u8) -> SysResult {
    let pos = match whence {
        SEEK_SET => SeekFrom::Start(offset as u64),
        SEEK_END => SeekFrom::End(offset),
        SEEK_CUR => SeekFrom::Current(offset),
        _ => return Err(SysError::EINVAL),
    };
    info!("lseek: fd: {}, pos: {:?}", fd, pos);

    let mut proc = process();
    let file = proc.get_file(fd)?;
    let offset = file.seek(pos)?;
    Ok(offset as usize)
}

pub fn sys_fsync(fd: usize) -> SysResult {
    info!("fsync: fd: {}", fd);
    process().get_file(fd)?.sync_all()?;
    Ok(0)
}

pub fn sys_fdatasync(fd: usize) -> SysResult {
    info!("fdatasync: fd: {}", fd);
    process().get_file(fd)?.sync_data()?;
    Ok(0)
}

pub fn sys_truncate(path: *const u8, len: usize) -> SysResult {
    let proc = process();
    let path = unsafe { proc.vm.check_and_clone_cstr(path)? };
    info!("truncate: path: {:?}, len: {}", path, len);
    proc.lookup_inode(&path)?.resize(len)?;
    Ok(0)
}

pub fn sys_ftruncate(fd: usize, len: usize) -> SysResult {
    info!("ftruncate: fd: {}, len: {}", fd, len);
    process().get_file(fd)?.set_len(len as u64)?;
    Ok(0)
}

pub fn sys_getdents64(fd: usize, buf: *mut LinuxDirent64, buf_size: usize) -> SysResult {
    info!(
        "getdents64: fd: {}, ptr: {:?}, buf_size: {}",
        fd, buf, buf_size
    );
    let mut proc = process();
    proc.vm.check_write_array(buf as *mut u8, buf_size)?;
    let file = proc.get_file(fd)?;
    let info = file.metadata()?;
    if info.type_ != FileType::Dir {
        return Err(SysError::ENOTDIR);
    }
    let mut writer = unsafe { DirentBufWriter::new(buf, buf_size) };
    loop {
        let name = match file.read_entry() {
            Err(FsError::EntryNotFound) => break,
            r => r,
        }?;
        // TODO: get ino from dirent
        let ok = writer.try_write(0, DirentType::from_type(&info.type_).bits(), &name);
        if !ok {
            break;
        }
    }
    Ok(writer.written_size)
}

pub fn sys_dup2(fd1: usize, fd2: usize) -> SysResult {
    info!("dup2: from {} to {}", fd1, fd2);
    let mut proc = process();
    // close fd2 first if it is opened
    proc.files.remove(&fd2);

    let file_like = proc.get_file_like(fd1)?.clone();
    proc.files.insert(fd2, file_like);
    Ok(fd2)
}

pub fn sys_ioctl(fd: usize, request: usize, arg1: usize, arg2: usize, arg3: usize) -> SysResult {
    info!(
        "ioctl: fd: {}, request: {}, args: {} {} {}",
        fd, request, arg1, arg2, arg3
    );
    let mut proc = process();
    let file_like = proc.get_file_like(fd)?;
    file_like.ioctl(request, arg1, arg2, arg3)
}

pub fn sys_chdir(path: *const u8) -> SysResult {
    let mut proc = process();
    let path = unsafe { proc.vm.check_and_clone_cstr(path)? };
    if !proc.pid.is_init() {
        // we trust pid 0 process
        info!("chdir: path: {:?}", path);
    }

    let inode = proc.lookup_inode(&path)?;
    let info = inode.metadata()?;
    if info.type_ != FileType::Dir {
        return Err(SysError::ENOTDIR);
    }

    // BUGFIX: '..' and '.'
    if path.len() > 0 {
        let cwd = match path.as_bytes()[0] {
            b'/' => String::from("/"),
            _ => proc.cwd.clone(),
        };
        let mut cwd_vec: Vec<_> = cwd.split("/").filter(|&x| x != "").collect();
        let path_split = path.split("/").filter(|&x| x != "");
        for seg in path_split {
            if seg == ".." {
                cwd_vec.pop();
            } else if seg == "." {
                // nothing to do here.
            } else {
                cwd_vec.push(seg);
            }
        }
        proc.cwd = String::from("");
        for seg in cwd_vec {
            proc.cwd.push_str("/");
            proc.cwd.push_str(seg);
        }
        if proc.cwd == "" {
            proc.cwd = String::from("/");
        }
    }
    Ok(0)
}

pub fn sys_rename(oldpath: *const u8, newpath: *const u8) -> SysResult {
    sys_renameat(AT_FDCWD, oldpath, AT_FDCWD, newpath)
}

pub fn sys_renameat(
    olddirfd: usize,
    oldpath: *const u8,
    newdirfd: usize,
    newpath: *const u8,
) -> SysResult {
    let mut proc = process();
    let oldpath = unsafe { proc.vm.check_and_clone_cstr(oldpath)? };
    let newpath = unsafe { proc.vm.check_and_clone_cstr(newpath)? };
    info!(
        "renameat: olddirfd: {}, oldpath: {:?}, newdirfd: {}, newpath: {:?}",
        olddirfd as isize, oldpath, newdirfd as isize, newpath
    );

    let (old_dir_path, old_file_name) = split_path(&oldpath);
    let (new_dir_path, new_file_name) = split_path(&newpath);
    let old_dir_inode = proc.lookup_inode_at(olddirfd, old_dir_path, false)?;
    let new_dir_inode = proc.lookup_inode_at(newdirfd, new_dir_path, false)?;
    old_dir_inode.move_(old_file_name, &new_dir_inode, new_file_name)?;
    Ok(0)
}

pub fn sys_mkdir(path: *const u8, mode: usize) -> SysResult {
    sys_mkdirat(AT_FDCWD, path, mode)
}

pub fn sys_mkdirat(dirfd: usize, path: *const u8, mode: usize) -> SysResult {
    let proc = process();
    let path = unsafe { proc.vm.check_and_clone_cstr(path)? };
    // TODO: check pathname
    info!(
        "mkdirat: dirfd: {}, path: {:?}, mode: {:#o}",
        dirfd as isize, path, mode
    );

    let (dir_path, file_name) = split_path(&path);
    let inode = proc.lookup_inode_at(dirfd, dir_path, true)?;
    if inode.find(file_name).is_ok() {
        return Err(SysError::EEXIST);
    }
    inode.create(file_name, FileType::Dir, mode as u32)?;
    Ok(0)
}

pub fn sys_rmdir(path: *const u8) -> SysResult {
    let proc = process();
    let path = unsafe { proc.vm.check_and_clone_cstr(path)? };
    info!("rmdir: path: {:?}", path);

    let (dir_path, file_name) = split_path(&path);
    let dir_inode = proc.lookup_inode(dir_path)?;
    let file_inode = dir_inode.find(file_name)?;
    if file_inode.metadata()?.type_ != FileType::Dir {
        return Err(SysError::ENOTDIR);
    }
    dir_inode.unlink(file_name)?;
    Ok(0)
}

pub fn sys_link(oldpath: *const u8, newpath: *const u8) -> SysResult {
    sys_linkat(AT_FDCWD, oldpath, AT_FDCWD, newpath, 0)
}

pub fn sys_linkat(
    olddirfd: usize,
    oldpath: *const u8,
    newdirfd: usize,
    newpath: *const u8,
    flags: usize,
) -> SysResult {
    let proc = process();
    let oldpath = unsafe { proc.vm.check_and_clone_cstr(oldpath)? };
    let newpath = unsafe { proc.vm.check_and_clone_cstr(newpath)? };
    let flags = AtFlags::from_bits_truncate(flags);
    info!(
        "linkat: olddirfd: {}, oldpath: {:?}, newdirfd: {}, newpath: {:?}, flags: {:?}",
        olddirfd as isize, oldpath, newdirfd as isize, newpath, flags
    );

    let (new_dir_path, new_file_name) = split_path(&newpath);
    let inode = proc.lookup_inode_at(olddirfd, &oldpath, true)?;
    let new_dir_inode = proc.lookup_inode_at(newdirfd, new_dir_path, true)?;
    new_dir_inode.link(new_file_name, &inode)?;
    Ok(0)
}

pub fn sys_unlink(path: *const u8) -> SysResult {
    sys_unlinkat(AT_FDCWD, path, 0)
}

pub fn sys_unlinkat(dirfd: usize, path: *const u8, flags: usize) -> SysResult {
    let proc = process();
    let path = unsafe { proc.vm.check_and_clone_cstr(path)? };
    let flags = AtFlags::from_bits_truncate(flags);
    info!(
        "unlinkat: dirfd: {}, path: {:?}, flags: {:?}",
        dirfd as isize, path, flags
    );

    let (dir_path, file_name) = split_path(&path);
    let dir_inode = proc.lookup_inode_at(dirfd, dir_path, true)?;
    let file_inode = dir_inode.find(file_name)?;
    if file_inode.metadata()?.type_ == FileType::Dir {
        return Err(SysError::EISDIR);
    }
    dir_inode.unlink(file_name)?;
    Ok(0)
}

pub fn sys_pipe(fds: *mut u32) -> SysResult {
    info!("pipe: fds: {:?}", fds);

    let mut proc = process();
    proc.vm.check_write_array(fds, 2)?;
    let (read, write) = Pipe::create_pair();

    let read_fd = proc.get_free_fd();
    proc.files.insert(
        read_fd,
        FileLike::File(FileHandle::new(
            Arc::new(read),
            OpenOptions {
                read: true,
                write: false,
                append: false,
            },
        )),
    );

    let write_fd = proc.get_free_fd();
    proc.files.insert(
        write_fd,
        FileLike::File(FileHandle::new(
            Arc::new(write),
            OpenOptions {
                read: false,
                write: true,
                append: false,
            },
        )),
    );

    unsafe {
        fds.write(read_fd as u32);
        fds.add(1).write(write_fd as u32);
    }

    info!("pipe: created rfd: {} wfd: {}", read_fd, write_fd);

    Ok(0)
}

pub fn sys_sync() -> SysResult {
    ROOT_INODE.fs().sync()?;
    Ok(0)
}

pub fn sys_sendfile(
    out_fd: usize,
    in_fd: usize,
    offset_ptr: *mut usize,
    count: usize,
) -> SysResult {
    info!(
        "sendfile: out: {}, in: {}, offset_ptr: {:?}, count: {}",
        out_fd, in_fd, offset_ptr, count
    );
    let proc = process();
    // We know it's save, pacify the borrow checker
    let proc_cell = UnsafeCell::new(proc);
    let in_file = unsafe { (*proc_cell.get()).get_file(in_fd)? };
    let out_file = unsafe { (*proc_cell.get()).get_file(out_fd)? };
    let mut buffer = [0u8; 1024];

    let mut read_offset = if !offset_ptr.is_null() {
        unsafe {
            (*proc_cell.get()).vm.check_read_ptr(offset_ptr)?;
            offset_ptr.read()
        }
    } else {
        in_file.seek(SeekFrom::Current(0))? as usize
    };

    // read from specified offset and write new offset back
    let mut bytes_read = 0;
    while bytes_read < count {
        let len = min(buffer.len(), count - bytes_read);
        let read_len = in_file.read_at(read_offset, &mut buffer[..len])?;
        if read_len == 0 {
            break;
        }
        bytes_read += read_len;
        read_offset += read_len;
        let mut bytes_written = 0;
        while bytes_written < read_len {
            let write_len = out_file.write(&buffer[bytes_written..])?;
            if write_len == 0 {
                return Err(SysError::EBADF);
            }
            bytes_written += write_len;
        }
    }

    if !offset_ptr.is_null() {
        unsafe {
            offset_ptr.write(read_offset);
        }
    } else {
        in_file.seek(SeekFrom::Current(bytes_read as i64))?;
    }
    return Ok(bytes_read);
}

impl Process {
    pub fn get_file_like(&mut self, fd: usize) -> Result<&mut FileLike, SysError> {
        self.files.get_mut(&fd).ok_or(SysError::EBADF)
    }
    pub fn get_file(&mut self, fd: usize) -> Result<&mut FileHandle, SysError> {
        match self.get_file_like(fd)? {
            FileLike::File(file) => Ok(file),
            _ => Err(SysError::EBADF),
        }
    }
    /// Lookup INode from the process.
    ///
    /// - If `path` is relative, then it is interpreted relative to the directory
    ///   referred to by the file descriptor `dirfd`.
    ///
    /// - If the `dirfd` is the special value `AT_FDCWD`, then the directory is
    ///   current working directory of the process.
    ///
    /// - If `path` is absolute, then `dirfd` is ignored.
    ///
    /// - If `follow` is true, then dereference `path` if it is a symbolic link.
    pub fn lookup_inode_at(
        &self,
        dirfd: usize,
        path: &str,
        follow: bool,
    ) -> Result<Arc<INode>, SysError> {
        debug!(
            "lookup_inode_at: dirfd: {:?}, cwd: {:?}, path: {:?}, follow: {:?}",
            dirfd as isize, self.cwd, path, follow
        );
        let follow_max_depth = if follow { FOLLOW_MAX_DEPTH } else { 0 };
        if dirfd == AT_FDCWD {
            Ok(ROOT_INODE
                .lookup(&self.cwd)?
                .lookup_follow(path, follow_max_depth)?)
        } else {
            let file = match self.files.get(&dirfd).ok_or(SysError::EBADF)? {
                FileLike::File(file) => file,
                _ => return Err(SysError::EBADF),
            };
            Ok(file.lookup_follow(path, follow_max_depth)?)
        }
    }

    pub fn lookup_inode(&self, path: &str) -> Result<Arc<INode>, SysError> {
        self.lookup_inode_at(AT_FDCWD, path, true)
    }
}

/// Split a `path` str to `(base_path, file_name)`
fn split_path(path: &str) -> (&str, &str) {
    let mut split = path.trim_end_matches('/').rsplitn(2, '/');
    let file_name = split.next().unwrap();
    let mut dir_path = split.next().unwrap_or(".");
    if dir_path == "" {
        dir_path = "/";
    }
    (dir_path, file_name)
}

impl From<FsError> for SysError {
    fn from(error: FsError) -> Self {
        match error {
            FsError::NotSupported => SysError::ENOSYS,
            FsError::NotFile => SysError::EISDIR,
            FsError::IsDir => SysError::EISDIR,
            FsError::NotDir => SysError::ENOTDIR,
            FsError::EntryNotFound => SysError::ENOENT,
            FsError::EntryExist => SysError::EEXIST,
            FsError::NotSameFs => SysError::EXDEV,
            FsError::InvalidParam => SysError::EINVAL,
            FsError::NoDeviceSpace => SysError::ENOMEM,
            FsError::DirRemoved => SysError::ENOENT,
            FsError::DirNotEmpty => SysError::ENOTEMPTY,
            FsError::WrongFs => SysError::EINVAL,
            FsError::DeviceError => SysError::EIO,
        }
    }
}

bitflags! {
    struct AtFlags: usize {
        const EMPTY_PATH = 0x1000;
        const SYMLINK_NOFOLLOW = 0x100;
    }
}

bitflags! {
    struct OpenFlags: usize {
        /// read only
        const RDONLY = 0;
        /// write only
        const WRONLY = 1;
        /// read write
        const RDWR = 2;
        /// create file if it does not exist
        const CREATE = 1 << 6;
        /// error if CREATE and the file exists
        const EXCLUSIVE = 1 << 7;
        /// truncate file upon open
        const TRUNCATE = 1 << 9;
        /// append on each write
        const APPEND = 1 << 10;
    }
}

impl OpenFlags {
    fn readable(&self) -> bool {
        let b = self.bits() & 0b11;
        b == OpenFlags::RDONLY.bits() || b == OpenFlags::RDWR.bits()
    }
    fn writable(&self) -> bool {
        let b = self.bits() & 0b11;
        b == OpenFlags::WRONLY.bits() || b == OpenFlags::RDWR.bits()
    }
    fn to_options(&self) -> OpenOptions {
        OpenOptions {
            read: self.readable(),
            write: self.writable(),
            append: self.contains(OpenFlags::APPEND),
        }
    }
}

#[derive(Debug)]
#[repr(packed)] // Don't use 'C'. Or its size will align up to 8 bytes.
pub struct LinuxDirent64 {
    /// Inode number
    ino: u64,
    /// Offset to next structure
    offset: u64,
    /// Size of this dirent
    reclen: u16,
    /// File type
    type_: u8,
    /// Filename (null-terminated)
    name: [u8; 0],
}

struct DirentBufWriter {
    ptr: *mut LinuxDirent64,
    rest_size: usize,
    written_size: usize,
}

impl DirentBufWriter {
    unsafe fn new(buf: *mut LinuxDirent64, size: usize) -> Self {
        DirentBufWriter {
            ptr: buf,
            rest_size: size,
            written_size: 0,
        }
    }
    fn try_write(&mut self, inode: u64, type_: u8, name: &str) -> bool {
        let len = ::core::mem::size_of::<LinuxDirent64>() + name.len() + 1;
        let len = (len + 7) / 8 * 8; // align up
        if self.rest_size < len {
            return false;
        }
        let dent = LinuxDirent64 {
            ino: inode,
            offset: 0,
            reclen: len as u16,
            type_,
            name: [],
        };
        unsafe {
            self.ptr.write(dent);
            let name_ptr = self.ptr.add(1) as _;
            util::write_cstr(name_ptr, name);
            self.ptr = (self.ptr as *const u8).add(len) as _;
        }
        self.rest_size -= len;
        self.written_size += len;
        true
    }
}

bitflags! {
    pub struct DirentType: u8 {
        const DT_UNKNOWN  = 0;
        /// FIFO (named pipe)
        const DT_FIFO = 1;
        /// Character device
        const DT_CHR  = 2;
        /// Directory
        const DT_DIR  = 4;
        /// Block device
        const DT_BLK = 6;
        /// Regular file
        const DT_REG = 8;
        /// Symbolic link
        const DT_LNK = 10;
        /// UNIX domain socket
        const DT_SOCK  = 12;
        /// ???
        const DT_WHT = 14;
    }
}

impl DirentType {
    fn from_type(type_: &FileType) -> Self {
        match type_ {
            FileType::File => Self::DT_REG,
            FileType::Dir => Self::DT_DIR,
            FileType::SymLink => Self::DT_LNK,
            FileType::CharDevice => Self::DT_CHR,
            FileType::BlockDevice => Self::DT_BLK,
            FileType::Socket => Self::DT_SOCK,
            FileType::NamedPipe => Self::DT_FIFO,
        }
    }
}

#[cfg(target_arch = "x86_64")]
#[repr(C)]
#[derive(Debug)]
pub struct Stat {
    /// ID of device containing file
    dev: u64,
    /// inode number
    ino: u64,
    /// number of hard links
    nlink: u64,

    /// file type and mode
    mode: StatMode,
    /// user ID of owner
    uid: u32,
    /// group ID of owner
    gid: u32,
    /// padding
    _pad0: u32,
    /// device ID (if special file)
    rdev: u64,
    /// total size, in bytes
    size: u64,
    /// blocksize for filesystem I/O
    blksize: u64,
    /// number of 512B blocks allocated
    blocks: u64,

    /// last access time
    atime: Timespec,
    /// last modification time
    mtime: Timespec,
    /// last status change time
    ctime: Timespec,
}

#[cfg(target_arch = "mips")]
#[derive(Copy, Clone, PartialEq, Eq, PartialOrd, Ord, Debug, Hash)]
pub struct Timespec {
    pub sec: i32,
    pub nsec: i32,
}

#[cfg(target_arch = "mips")]
#[repr(C)]
#[derive(Debug)]
pub struct Stat {
    /// ID of device containing file
    dev: u64,
    /// padding
    __pad1: u64,
    /// inode number
    ino: u64,
    /// file type and mode
    mode: StatMode,
    /// number of hard links
    nlink: u32,

    /// user ID of owner
    uid: u32,
    /// group ID of owner
    gid: u32,
    /// device ID (if special file)
    rdev: u64,
    /// padding
    __pad2: u64,
    /// total size, in bytes
    size: u64,

    /// last access time
    atime: Timespec,
    /// last modification time
    mtime: Timespec,
    /// last status change time
    ctime: Timespec,

    /// blocksize for filesystem I/O
    blksize: u32,
    /// padding
    __pad3: u32,
    /// number of 512B blocks allocated
    blocks: u64,
}

#[cfg(not(any(target_arch = "x86_64", target_arch = "mips"))]
#[repr(C)]
#[derive(Debug)]
pub struct Stat {
    /// ID of device containing file
    dev: u64,
    /// inode number
    ino: u64,
    /// file type and mode
    mode: StatMode,
    /// number of hard links
    nlink: u32,

    /// user ID of owner
    uid: u32,
    /// group ID of owner
    gid: u32,
    /// device ID (if special file)
    rdev: u64,
    /// padding
    __pad: u64,
    /// total size, in bytes
    size: u64,
    /// blocksize for filesystem I/O
    blksize: u32,
    /// padding
    __pad2: u32,
    /// number of 512B blocks allocated
    blocks: u64,

    /// last access time
    atime: Timespec,
    /// last modification time
    mtime: Timespec,
    /// last status change time
    ctime: Timespec,
}

bitflags! {
    pub struct StatMode: u32 {
        const NULL  = 0;
        /// Type
        const TYPE_MASK = 0o170000;
        /// FIFO
        const FIFO  = 0o010000;
        /// character device
        const CHAR  = 0o020000;
        /// directory
        const DIR   = 0o040000;
        /// block device
        const BLOCK = 0o060000;
        /// ordinary regular file
        const FILE  = 0o100000;
        /// symbolic link
        const LINK  = 0o120000;
        /// socket
        const SOCKET = 0o140000;

        /// Set-user-ID on execution.
        const SET_UID = 0o4000;
        /// Set-group-ID on execution.
        const SET_GID = 0o2000;

        /// Read, write, execute/search by owner.
        const OWNER_MASK = 0o700;
        /// Read permission, owner.
        const OWNER_READ = 0o400;
        /// Write permission, owner.
        const OWNER_WRITE = 0o200;
        /// Execute/search permission, owner.
        const OWNER_EXEC = 0o100;

        /// Read, write, execute/search by group.
        const GROUP_MASK = 0o70;
        /// Read permission, group.
        const GROUP_READ = 0o40;
        /// Write permission, group.
        const GROUP_WRITE = 0o20;
        /// Execute/search permission, group.
        const GROUP_EXEC = 0o10;

        /// Read, write, execute/search by others.
        const OTHER_MASK = 0o7;
        /// Read permission, others.
        const OTHER_READ = 0o4;
        /// Write permission, others.
        const OTHER_WRITE = 0o2;
        /// Execute/search permission, others.
        const OTHER_EXEC = 0o1;
    }
}

impl StatMode {
    fn from_type_mode(type_: FileType, mode: u16) -> Self {
        let type_ = match type_ {
            FileType::File => StatMode::FILE,
            FileType::Dir => StatMode::DIR,
            FileType::SymLink => StatMode::LINK,
            FileType::CharDevice => StatMode::CHAR,
            FileType::BlockDevice => StatMode::BLOCK,
            FileType::Socket => StatMode::SOCKET,
            FileType::NamedPipe => StatMode::FIFO,
        };
        let mode = StatMode::from_bits_truncate(mode as u32);
        type_ | mode
    }
}

impl From<Metadata> for Stat {
    #[cfg(target_arch = "x86_64")]
    fn from(info: Metadata) -> Self {
        Stat {
            dev: info.dev as u64,
            ino: info.inode as u64,
            mode: StatMode::from_type_mode(info.type_, info.mode as u16),
            nlink: info.nlinks as u64,
            uid: info.uid as u32,
            gid: info.gid as u32,
            rdev: 0,
            size: info.size as u64,
            blksize: info.blk_size as u64,
            blocks: info.blocks as u64,
            atime: info.atime,
            mtime: info.mtime,
            ctime: info.ctime,
            _pad0: 0,
        }
    }

    #[cfg(target_arch = "mips")]
    fn from(info: Metadata) -> Self {
        Stat {
            dev: info.dev as u64,
            ino: info.inode as u64,
            mode: StatMode::from_type_mode(info.type_, info.mode as u16),
            nlink: info.nlinks as u32,
            uid: info.uid as u32,
            gid: info.gid as u32,
            rdev: 0,
            size: info.size as u64,
            blksize: info.blk_size as u32,
            blocks: info.blocks as u64,
            atime: Timespec { sec: info.atime.sec as i32, nsec: info.atime.nsec },
            mtime: Timespec { sec: info.mtime.sec as i32, nsec: info.mtime.nsec },
            ctime: Timespec { sec: info.ctime.sec as i32, nsec: info.ctime.nsec },
            __pad1: 0,
            __pad2: 0,
            __pad3: 0,
        }
    }

    #[cfg(not(any(target_arch = "x86_64", target_arch="mips")))]
    fn from(info: Metadata) -> Self {
        Stat {
            dev: info.dev as u64,
            ino: info.inode as u64,
            mode: StatMode::from_type_mode(info.type_, info.mode as u16),
            nlink: info.nlinks as u32,
            uid: info.uid as u32,
            gid: info.gid as u32,
            rdev: 0,
            size: info.size as u64,
            blksize: info.blk_size as u32,
            blocks: info.blocks as u64,
            atime: info.atime,
            mtime: info.mtime,
            ctime: info.ctime,
            __pad: 0,
            __pad2: 0,
        }
    }
}

const SEEK_SET: u8 = 0;
const SEEK_CUR: u8 = 1;
const SEEK_END: u8 = 2;

#[derive(Debug, Copy, Clone)]
#[repr(C)]
pub struct IoVec {
    /// Starting address
    base: *mut u8,
    /// Number of bytes to transfer
<<<<<<< HEAD
    len: usize,
=======
    #[cfg(target_arch = "mips")]
    len: u32,
    #[cfg(not(target_arch = "mips"))]
    len: u64,
>>>>>>> 218bb29c
}

/// A valid IoVecs request from user
#[derive(Debug)]
pub struct IoVecs(Vec<&'static mut [u8]>);

impl IoVecs {
    pub fn check_and_new(
        iov_ptr: *const IoVec,
        iov_count: usize,
        vm: &MemorySet,
        readv: bool,
    ) -> Result<Self, SysError> {
        vm.check_read_array(iov_ptr, iov_count)?;
        let iovs = unsafe { slice::from_raw_parts(iov_ptr, iov_count) }.to_vec();
        // check all bufs in iov
        for iov in iovs.iter() {
            if iov.len > 0 {
                // skip empty iov
                if readv {
                    vm.check_write_array(iov.base, iov.len)?;
                } else {
                    vm.check_read_array(iov.base, iov.len)?;
                }
            }
        }
        let slices = iovs
            .iter()
            .map(|iov| unsafe { slice::from_raw_parts_mut(iov.base, iov.len) })
            .collect();
        Ok(IoVecs(slices))
    }

    pub fn read_all_to_vec(&self) -> Vec<u8> {
        let mut buf = self.new_buf(false);
        for slice in self.0.iter() {
            buf.extend(slice.iter());
        }
        buf
    }

    pub fn write_all_from_slice(&mut self, buf: &[u8]) {
        let mut copied_len = 0;
        for slice in self.0.iter_mut() {
            let copy_len = min(slice.len(), buf.len() - copied_len);
            if copy_len == 0 {
                continue;
            }

            slice[..copy_len].copy_from_slice(&buf[copied_len..copied_len + copy_len]);
            copied_len += copy_len;
        }
    }

    /// Create a new Vec buffer from IoVecs
    /// For readv:  `set_len` is true,  Vec.len = total_len.
    /// For writev: `set_len` is false, Vec.cap = total_len.
    pub fn new_buf(&self, set_len: bool) -> Vec<u8> {
        let total_len = self.0.iter().map(|slice| slice.len()).sum::<usize>();
        let mut buf = Vec::with_capacity(total_len);
        if set_len {
            unsafe {
                buf.set_len(total_len);
            }
        }
        buf
    }
}

#[repr(C)]
pub struct PollFd {
    fd: u32,
    events: PollEvents,
    revents: PollEvents,
}

bitflags! {
    pub struct PollEvents: u16 {
        /// There is data to read.
        const IN = 0x0001;
        /// Writing is now possible.
        const OUT = 0x0004;
        /// Error condition (return only)
        const ERR = 0x0008;
        /// Hang up (return only)
        const HUP = 0x0010;
        /// Invalid request: fd not open (return only)
        const INVAL = 0x0020;
    }
}

const FD_PER_ITEM: usize = 8 * size_of::<u32>();
const MAX_FDSET_SIZE: usize = 1024 / FD_PER_ITEM;

struct FdSet {
    bitset: &'static mut BitSlice<LittleEndian, u32>,
    origin: BitVec<LittleEndian, u32>,
}

impl FdSet {
    /// Initialize a `FdSet` from pointer and number of fds
    /// Check if the array is large enough
    fn new(vm: &MemorySet, addr: *mut u32, nfds: usize) -> Result<FdSet, SysError> {
        if addr.is_null() {
            Ok(FdSet {
                bitset: BitSlice::empty_mut(),
                origin: BitVec::new(),
            })
        } else {
            let len = (nfds + FD_PER_ITEM - 1) / FD_PER_ITEM;
            vm.check_write_array(addr, len)?;
            if len > MAX_FDSET_SIZE {
                return Err(SysError::EINVAL);
            }
            let slice = unsafe { slice::from_raw_parts_mut(addr, len) };
            let bitset: &'static mut BitSlice<LittleEndian, u32> = slice.into();

            // save the fdset, and clear it
            use alloc::prelude::ToOwned;
            let origin = bitset.to_owned();
            bitset.set_all(false);
            Ok(FdSet { bitset, origin })
        }
    }

    /// Try to set fd in `FdSet`
    /// Return true when `FdSet` is valid, and false when `FdSet` is bad (i.e. null pointer)
    /// Fd should be less than nfds
    fn set(&mut self, fd: usize) -> bool {
        if self.bitset.is_empty() {
            return false;
        }
        self.bitset.set(fd, true);
        true
    }

    /// Check to see whether `fd` is in original `FdSet`
    /// Fd should be less than nfds
    fn contains(&self, fd: usize) -> bool {
        self.origin[fd]
    }
}

const AT_FDCWD: usize = -100isize as usize;<|MERGE_RESOLUTION|>--- conflicted
+++ resolved
@@ -1215,14 +1215,7 @@
     /// Starting address
     base: *mut u8,
     /// Number of bytes to transfer
-<<<<<<< HEAD
     len: usize,
-=======
-    #[cfg(target_arch = "mips")]
-    len: u32,
-    #[cfg(not(target_arch = "mips"))]
-    len: u64,
->>>>>>> 218bb29c
 }
 
 /// A valid IoVecs request from user
