--- conflicted
+++ resolved
@@ -39,24 +39,6 @@
         .map(KERNEL_OFFSET + 0xfec00000, 0xfec00000)
         .update();
     // LocalAPIC
-<<<<<<< HEAD
-    page_table.map(KERNEL_OFFSET + 0xfee00000, 0xfee00000).update();
-}
-
-fn init_kernel_kseg2_map(){
-    let mut page_table=active_table();
-    // Dirty hack here:
-    // We do not really need the mapping. Indeed, we only need the second-level page table.
-    // Second-level page table item can then be copied to all page tables safely.
-    // This hack requires the page table not to recycle the second level page table on unmap.
-    println!("Page table[510] before mapped: {}", unsafe{*(0xffff_ffff_ffff_fff0 as *const usize)});
-    println!("Page table[175] before mapped: {}", unsafe{*(0xffff_ffff_ffff_f578 as *const usize)});
-    println!("Page table[509] before mapped: {}", unsafe{*(0xffff_ffff_ffff_ffe8 as *const usize)});
-    page_table.map(0xfffffe8000000000, 0x0).update();
-    page_table.unmap(0xfffffe8000000000);
-    println!("Page table[509] after mapped: {}", unsafe{*(0xffff_ffff_ffff_ffe8 as *const usize)});
-
-=======
     page_table
         .map(KERNEL_OFFSET + 0xfee00000, 0xfee00000)
         .update();
@@ -87,5 +69,19 @@
             HEAP_ALLOCATOR.lock().init(addr, len);
         }
     }
->>>>>>> 75ba0859
+}
+
+fn init_kernel_kseg2_map(){
+    let mut page_table=active_table();
+    // Dirty hack here:
+    // We do not really need the mapping. Indeed, we only need the second-level page table.
+    // Second-level page table item can then be copied to all page tables safely.
+    // This hack requires the page table not to recycle the second level page table on unmap.
+    println!("Page table[510] before mapped: {}", unsafe{*(0xffff_ffff_ffff_fff0 as *const usize)});
+    println!("Page table[175] before mapped: {}", unsafe{*(0xffff_ffff_ffff_f578 as *const usize)});
+    println!("Page table[509] before mapped: {}", unsafe{*(0xffff_ffff_ffff_ffe8 as *const usize)});
+    page_table.map(0xfffffe8000000000, 0x0).update();
+    page_table.unmap(0xfffffe8000000000);
+    println!("Page table[509] after mapped: {}", unsafe{*(0xffff_ffff_ffff_ffe8 as *const usize)});
+
 }